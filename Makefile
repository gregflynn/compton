# Use tab to indent recipe lines, spaces to indent other lines, otherwise
# GNU make may get unhappy.

CC ?= gcc

PREFIX ?= /usr
BINDIR ?= $(PREFIX)/bin
MANDIR ?= $(PREFIX)/share/man/man1
APPDIR ?= $(PREFIX)/share/applications
ICODIR ?= $(PREFIX)/share/icons/hicolor/

<<<<<<< HEAD
PACKAGES = x11 x11-xcb xcb-renderutil xcb-render xcb-damage xcb-randr xcb-composite xcb-shape xcb-image xfixes xext
=======
PACKAGES = x11 x11-xcb xcb-renderutil xcb-render xcb-damage xcb-randr xcb-xfixes xfixes xcb-image xcomposite xext
>>>>>>> 70fb58bf
LIBS = -lm -lrt
INCS =

OBJS = compton.o config.o win.o x.o

# === Configuration flags ===
CFG = -std=c11 -D_GNU_SOURCE -Wall -Wextra -Wno-unused-parameter -Wnonnull

ifeq "$(CC)" "clang"
  CFG += -Wconditional-uninitialized
endif

# ==== Xinerama ====
# Enables support for --xinerama-shadow-crop
ifeq "$(NO_XINERAMA)" ""
  CFG += -DCONFIG_XINERAMA
  PACKAGES += xcb-xinerama
endif

# ==== libconfig ====
# Enables configuration file parsing support
ifeq "$(NO_LIBCONFIG)" ""
  CFG += -DCONFIG_LIBCONFIG
  PACKAGES += libconfig
  OBJS += config_libconfig.o

  # libconfig-1.3* does not define LIBCONFIG_VER* macros, so we use
  # pkg-config to determine its version here
  LIBCONFIG_VER = $(shell pkg-config --atleast-version=1.4 libconfig; echo $$?)
  ifeq ($LIBCONFIG_VER, 1)
    $(error "Your libconfig is too old, at least 1.4 is required")
  endif
endif

# ==== PCRE regular expression ====
# Enables support for PCRE regular expression pattern in window conditions
ifeq "$(NO_REGEX_PCRE)" ""
  CFG += -DCONFIG_REGEX_PCRE
  LIBS += $(shell pcre-config --libs)
  INCS += $(shell pcre-config --cflags)
  # Enables JIT support in libpcre
  ifeq "$(NO_REGEX_PCRE_JIT)" ""
    CFG += -DCONFIG_REGEX_PCRE_JIT
  endif
endif

# ==== DRM VSync ====
# Enables support for "drm" VSync method
ifeq "$(NO_VSYNC_DRM)" ""
  INCS += $(shell pkg-config --cflags libdrm)
  CFG += -DCONFIG_VSYNC_DRM
endif

# ==== OpenGL ====
# Enables support for GLX backend, OpenGL VSync methods, etc.
ifneq "$(NO_VSYNC_OPENGL)" ""
  NO_OPENGL=$(NO_VSYNC_OPENGL)
endif
ifeq "$(NO_OPENGL)" ""
  CFG += -DCONFIG_OPENGL
  # -lGL must precede some other libraries, or it segfaults on FreeBSD (#74)
  LIBS := -lGL $(LIBS)
  OBJS += opengl.o
endif

# ==== D-Bus ====
# Enables support for --dbus (D-Bus remote control)
ifeq "$(NO_DBUS)" ""
  CFG += -DCONFIG_DBUS
  PACKAGES += dbus-1
  OBJS += dbus.o
endif

# ==== X Sync ====
# Enables support for --xrender-sync-fence
ifeq "$(NO_XSYNC)" ""
  CFG += -DCONFIG_XSYNC
endif

OBJS += c2.o

# ==== X resource checker ====
# Enable X resource leakage checking (Pixmap only, presently)
ifneq "$(ENABLE_XRESCHECK)" ""
  CFG += -DDEBUG_XRC
  OBJS += xrescheck.o
endif

# === Version string ===
COMPTON_VERSION ?= git-$(shell git describe --always --dirty)-$(shell git log -1 --date=short --pretty=format:%cd)
CFG += -DCOMPTON_VERSION="\"$(COMPTON_VERSION)\""

LDFLAGS ?= -Wl,-O1 -Wl,--as-needed

BUILD_TYPE ?= "Debug"

ifeq "$(BUILD_TYPE)" "Release"
  CFG += -DNDEBUG -O2 -D_FORTIFY_SOURCE=2
else ifeq "$(BUILD_TYPE)" "Debug"
  CFG += -ggdb -Wshadow
endif

ifeq "$(ENABLE_SAN)" "1"
  CFG += -fsanitize=address,undefined
else ifeq "$(ENABLE_SAN)" "thread"
  CFG += -fsanitize=thread
else ifeq "$(ENABLE_SAN)" "memory"
  CFG += -fsanitize=memory
endif

LIBS += $(shell pkg-config --libs $(PACKAGES))
INCS += $(shell pkg-config --cflags $(PACKAGES))

BINS = compton bin/compton-trans
MANPAGES = man/compton.1 man/compton-trans.1
MANPAGES_HTML = $(addsuffix .html,$(MANPAGES))

# === Recipes ===
.DEFAULT_GOAL := compton

src/.clang_complete: Makefile
	@(for i in $(filter-out -O% -DNDEBUG, $(CFG) $(CPPFLAGS) $(INCS)); do echo "$$i"; done) > $@

.deps:
	mkdir -p $@

.deps/%.d: src/%.c | .deps
	@set -e; rm -f $@; \
	  $(CC) -M $(CPPFLAGS) $(INCS) $< > $@.$$$$; \
	  sed 's,\($*\)\.o[ :]*,\1.o $@ : ,g' < $@.$$$$ > $@; \
	  rm -f $@.$$$$
%.o: src/%.c
	$(CC) $(CFG) $(CPPFLAGS) $(INCS) -c src/$*.c -o $@

compton: $(OBJS)
	$(CC) $(CFG) $(CPPFLAGS) $(LDFLAGS) -o $@ $(OBJS) $(LIBS)

man/%.1: man/%.1.asciidoc
	a2x --format manpage $<

man/%.1.html: man/%.1.asciidoc
	asciidoc $<

docs: $(MANPAGES) $(MANPAGES_HTML)

install: $(BINS) docs
	@install -d "$(DESTDIR)$(BINDIR)" "$(DESTDIR)$(MANDIR)" "$(DESTDIR)$(APPDIR)"
	@install -m755 $(BINS) "$(DESTDIR)$(BINDIR)"/
ifneq "$(MANPAGES)" ""
	@install -m644 $(MANPAGES) "$(DESTDIR)$(MANDIR)"/
endif
	@install -d \
		"$(DESTDIR)$(ICODIR)/scalable/apps" \
		"$(DESTDIR)$(ICODIR)/48x48/apps"
	@install -m644 media/compton.svg "$(DESTDIR)$(ICODIR)/scalable/apps"/
	@install -m644 media/icons/48x48/compton.png "$(DESTDIR)$(ICODIR)/48x48/apps"/
	@install -m644 compton.desktop "$(DESTDIR)$(APPDIR)"/
ifneq "$(DOCDIR)" ""
	@install -d "$(DESTDIR)$(DOCDIR)"
	@install -m644 README.md compton.sample.conf "$(DESTDIR)$(DOCDIR)"/
	@install -m755 dbus-examples/cdbus-driver.sh "$(DESTDIR)$(DOCDIR)"/
endif

uninstall:
	@rm -f "$(DESTDIR)$(BINDIR)/compton" "$(DESTDIR)$(BINDIR)/compton-trans"
	@rm -f $(addprefix "$(DESTDIR)$(MANDIR)"/, compton.1 compton-trans.1)
	@rm -f "$(DESTDIR)$(APPDIR)/compton.desktop"
ifneq "$(DOCDIR)" ""
	@rm -f $(addprefix "$(DESTDIR)$(DOCDIR)"/, README.md compton.sample.conf cdbus-driver.sh)
endif

clean:
	@rm -f $(OBJS) compton $(MANPAGES) $(MANPAGES_HTML) .clang_complete
	@rm -rf .deps

version:
	@echo "$(COMPTON_VERSION)"

.PHONY: uninstall clean docs version

ifneq ($(MAKECMDGOALS),clean)
include $(addprefix .deps/,$(OBJS:.o=.d))
endif<|MERGE_RESOLUTION|>--- conflicted
+++ resolved
@@ -9,11 +9,7 @@
 APPDIR ?= $(PREFIX)/share/applications
 ICODIR ?= $(PREFIX)/share/icons/hicolor/
 
-<<<<<<< HEAD
-PACKAGES = x11 x11-xcb xcb-renderutil xcb-render xcb-damage xcb-randr xcb-composite xcb-shape xcb-image xfixes xext
-=======
-PACKAGES = x11 x11-xcb xcb-renderutil xcb-render xcb-damage xcb-randr xcb-xfixes xfixes xcb-image xcomposite xext
->>>>>>> 70fb58bf
+PACKAGES = x11 x11-xcb xcb-renderutil xcb-render xcb-damage xcb-randr xcb-composite xcb-shape xcb-image xcb-xfixes xfixes xext
 LIBS = -lm -lrt
 INCS =
 
